--- conflicted
+++ resolved
@@ -27,14 +27,11 @@
 }
 
 export async function runServer(options: RunServerOptions): Promise<void> {
-<<<<<<< HEAD
-  state.verbose = options.verbose
-=======
   if (options.proxyEnv) {
     initProxyFromEnv()
   }
 
->>>>>>> 0ea08feb
+  state.verbose = options.verbose
   if (options.verbose) {
     consola.level = 5
     consola.info("Verbose logging enabled")
